--- conflicted
+++ resolved
@@ -1,4 +1,4 @@
-FROM golang:alpine as cloudreve_builder
+FROM golang:1.17.7-alpine as cloudreve_builder
 
 
 # install dependencies and build tools
@@ -13,26 +13,8 @@
 RUN yarn run build
 
 # build backend
-<<<<<<< HEAD
 WORKDIR /cloudreve_builder/Cloudreve
 RUN go get github.com/rakyll/statik \
-=======
-FROM golang:1.17.7-alpine3.12 AS be-builder
-
-ENV GO111MODULE on
-
-COPY . /go/src/github.com/cloudreve/Cloudreve/v3
-COPY --from=fe-builder /assets/build/ /go/src/github.com/cloudreve/Cloudreve/v3/assets/build/
-
-WORKDIR /go/src/github.com/cloudreve/Cloudreve/v3
-
-RUN set -ex \
-    && apk upgrade \
-    && apk add gcc libc-dev git \
-    && export COMMIT_SHA=$(git rev-parse --short HEAD) \
-    && export VERSION=$(git describe --tags) \
-    && (cd && go get github.com/rakyll/statik) \
->>>>>>> dd4c3e05
     && statik -src=assets/build/ -include=*.html,*.js,*.json,*.css,*.png,*.svg,*.ico -f \
     && tag_name=$(git describe --tags) \
     && export COMMIT_SHA=$(git rev-parse --short HEAD) \
