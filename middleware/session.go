--- conflicted
+++ resolved
@@ -44,19 +44,14 @@
 	}
 
 	// Also set Secure: true if using SSL, you should though
-<<<<<<< HEAD
 	Store.Options(sessions.Options{
 		HttpOnly: true,
-		MaxAge:   7 * 86400,
+		MaxAge:   60 * 86400,
 		Path:     "/",
 		SameSite: sameSiteMode,
 		Secure:   conf.CORSConfig.Secure,
 	})
 
-=======
-	// TODO:same-site policy
-	Store.Options(sessions.Options{HttpOnly: true, MaxAge: 60 * 86400, Path: "/"})
->>>>>>> fd59d1b5
 	return sessions.Sessions("cloudreve-session", Store)
 }
 
