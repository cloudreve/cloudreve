package model

import (
	"fmt"
	"github.com/HFO4/cloudreve/pkg/conf"
	"github.com/HFO4/cloudreve/pkg/util"
	"github.com/gin-gonic/gin"
	"github.com/jinzhu/gorm"
	"time"

	_ "github.com/jinzhu/gorm/dialects/mysql"
	_ "github.com/jinzhu/gorm/dialects/sqlite"
)

// DB 数据库链接单例
var DB *gorm.DB

// Init 初始化 MySQL 链接
func Init() {
	util.Log().Info("初始化数据库连接")

	var (
		db  *gorm.DB
		err error
	)

	if gin.Mode() == gin.TestMode {
		// 测试模式下，使用内存数据库
		db, err = gorm.Open("sqlite3", ":memory:")
	} else {
		if conf.DatabaseConfig.Type == "UNSET" {
			// 未指定数据库时，使用SQLite
			db, err = gorm.Open("sqlite3", util.RelativePath(conf.DatabaseConfig.DBFile))
		} else {
<<<<<<< HEAD
			db, err = gorm.Open(conf.DatabaseConfig.Type, fmt.Sprintf("%s:%s@(%s:%s)/%s?charset=utf8&parseTime=True&loc=Local",
=======
			db, err = gorm.Open(conf.DatabaseConfig.Type, fmt.Sprintf("%s:%s@(%s:%d)/%s?charset=utf8&parseTime=True&loc=Local",
>>>>>>> fa900b16
				conf.DatabaseConfig.User,
				conf.DatabaseConfig.Password,
				conf.DatabaseConfig.Host,
				conf.DatabaseConfig.Port,
				conf.DatabaseConfig.Name))
		}
	}

	// 处理表前缀
	gorm.DefaultTableNameHandler = func(db *gorm.DB, defaultTableName string) string {
		return conf.DatabaseConfig.TablePrefix + defaultTableName
	}

	// Debug模式下，输出所有 SQL 日志
	if conf.SystemConfig.Debug {
		db.LogMode(true)
	} else {
		db.LogMode(false)
	}

	//db.SetLogger(util.Log())
	if err != nil {
		util.Log().Panic("连接数据库不成功, %s", err)
	}

	//设置连接池
	//空闲
	db.DB().SetMaxIdleConns(50)
	//打开
	db.DB().SetMaxOpenConns(100)
	//超时
	db.DB().SetConnMaxLifetime(time.Second * 30)

	DB = db

	//执行迁移
	migration()
}<|MERGE_RESOLUTION|>--- conflicted
+++ resolved
@@ -32,11 +32,7 @@
 			// 未指定数据库时，使用SQLite
 			db, err = gorm.Open("sqlite3", util.RelativePath(conf.DatabaseConfig.DBFile))
 		} else {
-<<<<<<< HEAD
-			db, err = gorm.Open(conf.DatabaseConfig.Type, fmt.Sprintf("%s:%s@(%s:%s)/%s?charset=utf8&parseTime=True&loc=Local",
-=======
 			db, err = gorm.Open(conf.DatabaseConfig.Type, fmt.Sprintf("%s:%s@(%s:%d)/%s?charset=utf8&parseTime=True&loc=Local",
->>>>>>> fa900b16
 				conf.DatabaseConfig.User,
 				conf.DatabaseConfig.Password,
 				conf.DatabaseConfig.Host,
